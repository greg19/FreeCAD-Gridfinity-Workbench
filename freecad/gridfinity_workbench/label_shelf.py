"""A module for making label shelves."""

import math

import FreeCAD as fc  # noqa: N813
import Part

from . import utils

unitmm = fc.Units.Quantity("1 mm")


def _corner_fillet(radius: float) -> Part.Face:
    arc = radius - radius * math.sin(math.pi / 4)

    v1 = fc.Vector(0, 0)
    v2 = fc.Vector(0, radius)
    v_arc = fc.Vector(arc, arc)
    v3 = fc.Vector(radius, 0)

    lines = [
        Part.LineSegment(v1, v2),
        Part.Arc(v2, v_arc, v3),
        Part.LineSegment(v3, v1),
    ]

    return Part.Face(utils.curve_to_wire(lines))


def outside_fillet(
    shape: Part.Shape,
    *,
    offset: float,
    radius: float,
    height: float,
    y_width: float,
) -> Part.Shape:
    """Fillets a label shelves corners that stick out from bins corners."""
    right_fillet = _corner_fillet(radius)
    right_fillet.rotate(fc.Vector(0, 0, 0), fc.Vector(0, 0, 1), -90)
    right_fillet.translate(fc.Vector(offset, y_width))
    right_fillet = right_fillet.extrude(fc.Vector(0, 0, -height))
    shape = shape.cut(right_fillet)

    left_fillet = _corner_fillet(radius)
    left_fillet.translate(fc.Vector(offset, offset))
    left_fillet = left_fillet.extrude(fc.Vector(0, 0, -height))
    shape = shape.cut(left_fillet)

    return shape


def from_dimensions(
    *,
    length: fc.Units.Quantity,
    width: fc.Units.Quantity,
    thickness: fc.Units.Quantity,
    height: fc.Units.Quantity,
    center: bool = False,
) -> Part.Shape:
    """Create a label shelf with given dimensions.

    Args:
        length: Total length of the shelf.
        width: Total width of the shelf.
        thickness: Height of the front of the shelf.
        height: Height of the back of the shelf.
        center: If the origin should be placed in the center of top-back edge, or on its left end.

    """
    yoffset = -length / 2 if center else 0
    v = [
        fc.Vector(0, yoffset, 0),
        fc.Vector(width, yoffset, 0),
        fc.Vector(width, yoffset, -thickness),
        fc.Vector(0, yoffset, -height),
    ]

    face = Part.Face(utils.curve_to_wire(utils.loop(v)))
    shape = face.extrude(fc.Vector(0, length))

    # Front fillet
    def fillet_point(p: Part.Vertex) -> bool:
        return p.Z == -thickness and p.X == width

    h_edges = [
        edge
        for edge in shape.Edges
        if fillet_point(edge.Vertexes[0]) and fillet_point(edge.Vertexes[1])
    ]
    assert len(h_edges) == 1
    shape = shape.makeFillet(thickness.Value - 0.01, h_edges)

    return shape


def from_angle(
    *,
    length: fc.Units.Quantity,
    width: fc.Units.Quantity,
    thickness: fc.Units.Quantity,
<<<<<<< HEAD
    angle: fc.Units.Angle,
    center: bool = False,
=======
    angle: fc.Units.Unit,
>>>>>>> a2afdcfd
) -> Part.Shape:
    """Create a label shelf with given width and angle.

    Args:
        length: Total length of the shelf.
        width: Total width of the shelf.
        thickness: Height of the front of the shelf.
        angle: Angle of the shelf.
        center: If the origin should be placed in the center of top-back edge, or on its left end.

    """
    return from_dimensions(
        length=length,
        width=width,
        thickness=thickness,
        height=thickness + math.tan(angle.Value) * width.Value,
        center=center,
    )<|MERGE_RESOLUTION|>--- conflicted
+++ resolved
@@ -99,12 +99,8 @@
     length: fc.Units.Quantity,
     width: fc.Units.Quantity,
     thickness: fc.Units.Quantity,
-<<<<<<< HEAD
-    angle: fc.Units.Angle,
+    angle: fc.Units.Quantity,
     center: bool = False,
-=======
-    angle: fc.Units.Unit,
->>>>>>> a2afdcfd
 ) -> Part.Shape:
     """Create a label shelf with given width and angle.
 

--- conflicted
+++ resolved
@@ -98,12 +98,8 @@
     if obj.LabelShelfLength > ycompwidth:
         shelf_placement = "Full Width"
 
-<<<<<<< HEAD
     # Label placement specific code
     if shelf_placement == "Full Width":
-=======
-    if obj.LabelShelfPlacement == "Full Width" or fwoverride:
->>>>>>> f5c041af
 
         fw = obj.yTotalWidth - obj.WallThickness*2
         ytranslate = -obj.BinUnit/2 + obj.WallThickness
@@ -142,14 +138,7 @@
         funcfuse = funcfuse.makeFillet(obj.BinOuterRadius - obj.WallThickness, b_edges)
 
 
-<<<<<<< HEAD
     if shelf_placement == "Center":
-=======
-            funcfuse = funcfuse.makeFillet(obj.InsideFilletRadius, h_edges)
-
-
-    if obj.LabelShelfPlacement == "Center" and not fwoverride:
->>>>>>> f5c041af
 
         xtranslate = zeromm
         ysp = -obj.BinUnit/2 + obj.WallThickness + ycompwidth/2 - obj.LabelShelfLength/2
@@ -178,12 +167,7 @@
             funcfuse = Part.Solid.multiFuse(firstls,parts)
 
 
-<<<<<<< HEAD
     if shelf_placement == "Left":
-=======
-
-    if obj.LabelShelfPlacement == "Left" and not fwoverride:
->>>>>>> f5c041af
         xtranslate = zeromm
         ysp = -obj.BinUnit/2 + obj.WallThickness
         ytranslate = ysp
@@ -225,11 +209,7 @@
         funcfuse = funcfuse.makeFillet(obj.BinOuterRadius - obj.WallThickness, b_edges)
 
 
-<<<<<<< HEAD
     if shelf_placement == "Right":
-=======
-    if obj.LabelShelfPlacement == "Right" and not fwoverride:
->>>>>>> f5c041af
         xtranslate = zeromm
         ysp = -obj.BinUnit/2 + obj.WallThickness + ycompwidth - obj.LabelShelfLength
         ytranslate = ysp

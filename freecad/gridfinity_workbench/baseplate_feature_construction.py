--- conflicted
+++ resolved
@@ -1,19 +1,13 @@
-<<<<<<< HEAD
 """Base plate feature module.
 
 Contains implementation to conscruct baseplate features.
 """
 
+import math
+
 import FreeCAD
-import numpy as np
 import Part
 from FreeCAD import Units
-=======
-from FreeCAD import Units
-import Part
-import FreeCAD as App
-import math
->>>>>>> 507072fa
 
 unitmm = Units.Quantity("1 mm")
 
@@ -61,11 +55,7 @@
     # Magnet holes
     if obj.MagnetHolesShape == "Hex":
         # Ratio of 2/sqrt(3) converts from inscribed circle radius to circumscribed circle radius
-<<<<<<< HEAD
-        radius = obj.MagnetHoleDiameter / np.sqrt(3)
-=======
         radius = obj.MagnetHoleDiameter / math.sqrt(3)
->>>>>>> 507072fa
 
         n_sides = 6
         rot = FreeCAD.Rotation(FreeCAD.Vector(0, 0, 1), 0)

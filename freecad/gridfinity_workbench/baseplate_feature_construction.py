"""Base plate feature module.

Contains implementation to conscruct baseplate features.
"""

import math

import FreeCAD as fc  # noqa: N813
import Part

from . import const, utils

GridfinityLayout = list[list[bool]]

unitmm = fc.Units.Quantity("1 mm")

zeromm = fc.Units.Quantity("0 mm")


def _baseplate_magnet_hole_hex(
    obj: fc.DocumentObject,
    x_hole_pos: float,
    y_hole_pos: float,
) -> Part.Shape:
    # Ratio of 2/sqrt(3) converts from inscribed circle radius to circumscribed circle radius
    radius = obj.MagnetHoleDiameter / math.sqrt(3)

    n_sides = 6
    rot = fc.Rotation(fc.Vector(0, 0, 1), 0)

    p = fc.ActiveDocument.addObject("Part::RegularPolygon")
    p.Polygon = n_sides
    p.Circumradius = radius
    p.Placement = fc.Placement(fc.Vector(-x_hole_pos, -y_hole_pos), rot)
    p.recompute()
    f = Part.Face(Part.Wire(p.Shape.Edges))
    c1 = f.extrude(fc.Vector(0, 0, -obj.MagnetHoleDepth))
    fc.ActiveDocument.removeObject(p.Name)

    p = fc.ActiveDocument.addObject("Part::RegularPolygon")
    p.Polygon = n_sides
    p.Circumradius = radius
    p.Placement = fc.Placement(
        fc.Vector(x_hole_pos, -y_hole_pos),
        rot,
    )
    p.recompute()
    f = Part.Face(Part.Wire(p.Shape.Edges))
    c2 = f.extrude(fc.Vector(0, 0, -obj.MagnetHoleDepth))
    fc.ActiveDocument.removeObject(p.Name)

    p = fc.ActiveDocument.addObject("Part::RegularPolygon")
    p.Polygon = n_sides
    p.Circumradius = radius
    p.Placement = fc.Placement(fc.Vector(-x_hole_pos, y_hole_pos), rot)
    p.recompute()
    f = Part.Face(Part.Wire(p.Shape.Edges))
    c3 = f.extrude(fc.Vector(0, 0, -obj.MagnetHoleDepth))
    fc.ActiveDocument.removeObject(p.Name)

    p = fc.ActiveDocument.addObject("Part::RegularPolygon")
    p.Polygon = n_sides
    p.Circumradius = radius
    p.Placement = fc.Placement(fc.Vector(x_hole_pos, y_hole_pos), rot)
    p.recompute()
    f = Part.Face(Part.Wire(p.Shape.Edges))
    c4 = f.extrude(fc.Vector(0, 0, -obj.MagnetHoleDepth))
    fc.ActiveDocument.removeObject(p.Name)

    return c1.multiFuse([c2, c3, c4])


def _baseplate_magnet_hole_round(
    obj: fc.DocumentObject,
    x_hole_pos: float,
    y_hole_pos: float,
) -> Part.Shape:
    c = [
        Part.makeCylinder(
            obj.MagnetHoleDiameter / 2,
            obj.MagnetHoleDepth,
            pos,
            fc.Vector(0, 0, -1),
        )
        for pos in utils.corners(x_hole_pos, y_hole_pos)
    ]

    # Chamfer
    ct = [
        Part.makeCircle(
            obj.MagnetHoleDiameter / 2 + obj.MagnetChamfer,
            pos,
            fc.Vector(0, 0, 1),
        )
        for pos in utils.corners(x_hole_pos, y_hole_pos)
    ]
    cb = [
        Part.makeCircle(
            obj.MagnetHoleDiameter / 2,
            pos,
            fc.Vector(0, 0, 1),
        )
        for pos in utils.corners(x_hole_pos, y_hole_pos, -obj.MagnetChamfer)
    ]

    ch = [Part.makeLoft([t, b], solid=True) for t, b in zip(ct, cb)]

    return utils.multi_fuse(c + ch)


class BaseplateMagnetHoles(utils.Feature):
    """Create baseplate magnet holes."""

    def __init__(self, obj: fc.DocumentObject) -> None:
        """Make baseplate magnet holes.

        Args:
            obj (FreeCAD.DocumentObject): Document object.

        """
        ## Gridfinity Non Standard Parameters

        obj.addProperty(
            "App::PropertyEnumeration",
            "MagnetHolesShape",
            "NonStandard",
            (
                "Shape of magnet holes, change to suit your printers capabilities which"
                "might require testing."
                "<br> Round press fit by default, increase to 6.5 mm if using glue"
                "<br> <br> Hex is alternative press fit style."
                "<br> <br> default = 6.2 mm"
            ),
        )

        obj.MagnetHolesShape = const.HOLE_SHAPES

        obj.addProperty(
            "App::PropertyLength",
            "MagnetHoleDiameter",
            "NonStandard",
            (
                "Diameter of Magnet Holes"
                "<br> Round press fit by default, increase to 6.5 mm if using glue"
                "<br> <br> Hex is alternative press fit style, inscribed diameter<br> <br>"
                "<br> <br> default = 6.2 mm"
            ),
        ).MagnetHoleDiameter = const.MAGNET_HOLE_DIAMETER

        obj.addProperty(
            "App::PropertyLength",
            "MagnetHoleDepth",
            "NonStandard",
            "Depth of Magnet Holes <br> <br> default = 2.4 mm",
        ).MagnetHoleDepth = const.MAGNET_HOLE_DEPTH

        obj.addProperty(
            "App::PropertyLength",
            "MagnetEdgeThickness",
            "NonStandard",
            "Thickness of edge around magnets <br> <br> default = 1.2 mm",
        ).MagnetEdgeThickness = const.MAGNET_EDGE_THICKNESS

        obj.addProperty(
            "App::PropertyLength",
            "MagnetBase",
            "NonStandard",
            "Thickness of base under the magnets <br> <br> default = 0.4 mm",
        ).MagnetBase = const.MAGNET_BASE

        obj.addProperty(
            "App::PropertyLength",
            "MagnetBaseHole",
            "NonStandard",
            "Diameter of the hole at the bottom of the magnet cutout"
            "<br> Set to zero to make disapear"
            "<br> <br> default = 3 mm",
        ).MagnetBaseHole = const.MAGNET_BASE_HOLE

        obj.addProperty(
            "App::PropertyLength",
            "MagnetChamfer",
            "NonStandard",
            "Chamfer at top of magnet hole <br> <br> default = 0.4 mm",
        ).MagnetChamfer = const.MAGNET_CHAMFER

        ## Gridfinity Expert Only Parameters
        obj.addProperty(
            "App::PropertyLength",
            "MagnetHoleDistanceFromEdge",
            "zzExpertOnly",
            "Distance of the magnet holes from bin edge <br> <br> default = 8.0 mm",
            1,
        ).MagnetHoleDistanceFromEdge = const.MAGNET_HOLE_DISTANCE_FROM_EDGE

        ## Gridfinity Hidden Properties
        obj.addProperty(
            "App::PropertyLength",
            "BaseThickness",
            "Hidden",
            "Thickness of base under the normal baseplate  profile <br> <br> default = 6.4 mm",
        ).BaseThickness = const.BASE_THICKNESS
        obj.setEditorMode("BaseThickness", 2)

        obj.addProperty(
            "App::PropertyBool",
            "MagnetHoles",
            "ShouldBeHidden",
            "MagnetHoles",
        ).MagnetHoles = const.MAGNET_HOLES
        obj.setEditorMode("MagnetHoles", 2)

    def make(self, obj: fc.DocumentObject, layout: GridfinityLayout) -> Part.Shape:
        """Create magentholes for a baseplate.

        Args:
            obj (FreeCAD.DocumentObject): FreeCAD config object
            layout (GridfinityLayout): 2 dimentional list of feature locations.

        Returns:
            Part.Shape: 3d object geometry.

        """
        x_hole_pos = obj.xGridSize / 2 - obj.MagnetHoleDistanceFromEdge
        y_hole_pos = obj.yGridSize / 2 - obj.MagnetHoleDistanceFromEdge

        # Magnet holes
        if obj.MagnetHolesShape == "Hex":
            hm1 = _baseplate_magnet_hole_hex(obj, x_hole_pos, y_hole_pos)
        elif obj.MagnetHolesShape == "Round":
            hm1 = _baseplate_magnet_hole_round(obj, x_hole_pos, y_hole_pos)
        else:
            raise ValueError(f"Unexpected hole shape: {obj.MagnetHolesShape}")

        # Screw holes
        ca = [
            Part.makeCylinder(
                obj.MagnetBaseHole / 2,
                obj.MagnetHoleDepth + obj.BaseThickness,
                pos,
                fc.Vector(0, 0, -1),
            )
            for pos in utils.corners(x_hole_pos, -y_hole_pos)
        ]

        hm1 = hm1.multiFuse(ca)
        hm1.translate(fc.Vector(obj.xGridSize / 2, obj.yGridSize / 2))

        xtranslate = zeromm
        ytranslate = zeromm
        hm2: Part.Shape | None = None
        hm3: Part.Shape | None = None

        for col in layout:
            ytranslate = zeromm
            for cell in col:
                if cell:
                    hm1_copy = hm1.copy()

                    # Translate for next hole
                    hm1_copy.translate(fc.Vector(xtranslate, ytranslate))
                hm2 = hm1_copy if hm2 is None else hm2.fuse(hm1_copy)
                ytranslate += obj.yGridSize  # Track position

            hm3 = hm2 if hm3 is None else hm3.fuse(hm2)
            xtranslate += obj.xGridSize

        return hm3.translate(fc.Vector(-obj.xLocationOffset, -obj.yLocationOffset))


class BaseplateScrewBottomChamfer(utils.Feature):
    """Create Baseplate Connection Holes."""

    def __init__(self, obj: fc.DocumentObject) -> None:
        """Create Baseplate Connection Holes.

        Args:
            obj (FreeCAD.DocumentObject): Document object.

        """
        ## Gridfinity Non Standard Parameters
        obj.addProperty(
            "App::PropertyLength",
            "ScrewHoleDiameter",
            "NonStandard",
            "Diameter of screw holes inside magnet holes <br> <br> default = 3 mm",
        ).ScrewHoleDiameter = const.SCREW_HOLE_DIAMETER

        ## Gridfinity Expert Only Parameters
        obj.addProperty(
            "App::PropertyLength",
            "MagnetBottomChamfer",
            "zzExpertOnly",
            "Chamfer of screwholes on the bottom of the baseplate, allows the use of countersuck"
            "m3 screws in the bottom up to a bin <br> <br> default = 3 mm",
        ).MagnetBottomChamfer = const.MAGNET_BOTTOM_CHAMFER

    def make(self, obj: fc.DocumentObject, layout: GridfinityLayout) -> Part.Shape:
        """Create screw chamfer for a baseplate.

        Args:
            obj (FreeCAD.DocumentObject): FreeCAD config object.
            layout (GridfinityLayout): 2 dimentional list of feature locations.

        Returns:
            Part.Shape: 3d Shape.

        """
        x_hole_pos = obj.xGridSize / 2 - obj.MagnetHoleDistanceFromEdge
        y_hole_pos = obj.yGridSize / 2 - obj.MagnetHoleDistanceFromEdge

        ct_z = -obj.TotalHeight + obj.BaseProfileHeight
        ct = [
            Part.makeCircle(
                obj.ScrewHoleDiameter / 2 + obj.MagnetBottomChamfer,
                pos,
                fc.Vector(0, 0, 1),
            )
            for pos in utils.corners(x_hole_pos, y_hole_pos, ct_z)
        ]
        cb_z = -obj.TotalHeight + obj.MagnetBottomChamfer + obj.BaseProfileHeight
        cb = [
            Part.makeCircle(
                obj.ScrewHoleDiameter / 2,
                pos,
                fc.Vector(0, 0, 1),
            )
            for pos in utils.corners(x_hole_pos, y_hole_pos, cb_z)
        ]

        ch = [Part.makeLoft([t, b], solid=True) for t, b in zip(ct, cb)]

        xtranslate = zeromm
        ytranslate = zeromm

        hm1 = utils.multi_fuse(ch)
        hm2: Part.Shape | None = None
        hm3: Part.Shape | None = None

        for col in layout:
            ytranslate = zeromm
            for cell in col:
                if cell:
                    hm1_copy = hm1.copy()
<<<<<<< HEAD
                    hm1_copy.translate(fc.Vector(xtranslate, ytranslate, 0))
=======
                    hm1_copy.translate(fc.Vector(xtranslate, ytranslate))
>>>>>>> 760719e7
                hm2 = hm1_copy if hm2 is None else hm2.fuse(hm1_copy)
                ytranslate += obj.yGridSize
            hm3 = hm2 if hm3 is None else hm3.fuse(hm2)
            xtranslate += obj.xGridSize

        return hm3.translate(
            fc.Vector(
                obj.xGridSize / 2 - obj.xLocationOffset,
                obj.yGridSize / 2 - obj.yLocationOffset,
            ),
        )


class BaseplateConnectionHoles(utils.Feature):
    """Create Baseplate Connection Holes."""

    def __init__(self, obj: fc.DocumentObject) -> None:
        """Create Baseplate Connection Holes.

        Args:
            obj (FreeCAD.DocumentObject): Document object.

        """
        ## Gridfinity Non Standard Parameters
        obj.addProperty(
            "App::PropertyLength",
            "ConnectionHoleDiameter",
            "NonStandard",
            "Holes on the sides to connect multiple baseplates together <br> <br> default = 3.2 mm",
        ).ConnectionHoleDiameter = const.CONNECTION_HOLE_DIAMETER

    def make(self, obj: fc.DocumentObject) -> Part.Shape:
        """Create connection holes for a baseplate.

        Args:
            obj (FreeCAD.DocumentObject): FreeCAD config object.

        Returns:
            Part.Shape: 3d Shape.

        """
        c1 = Part.makeCylinder(
            obj.ConnectionHoleDiameter / 2,
            obj.BaseThickness,
            fc.Vector(0, -obj.yGridSize / 2, -obj.BaseThickness / 2),
            fc.Vector(0, 1, 0),
        )
        c2 = Part.makeCylinder(
            obj.ConnectionHoleDiameter / 2,
            obj.BaseThickness,
            fc.Vector(
                0,
                -obj.yGridSize / 2 + obj.yTotalWidth - obj.BaseThickness,
                -obj.BaseThickness / 2,
            ),
            fc.Vector(0, 1, 0),
        )

        c3 = Part.makeCylinder(
            obj.ConnectionHoleDiameter / 2,
            obj.BaseThickness,
            fc.Vector(-obj.xGridSize / 2, 0, -obj.BaseThickness / 2),
            fc.Vector(1, 0, 0),
        )
        c4 = Part.makeCylinder(
            obj.ConnectionHoleDiameter / 2,
            obj.BaseThickness,
            fc.Vector(
                -obj.xGridSize / 2 + obj.xTotalWidth - obj.BaseThickness,
                0,
                -obj.BaseThickness / 2,
            ),
            fc.Vector(1, 0, 0),
        )

<<<<<<< HEAD
        hx1 = Part.Solid.fuse(c1, c2)
=======
        xtranslate = zeromm
        ytranslate = zeromm
        hx1 = c1.fuse(c2)
>>>>>>> 760719e7
        hx2: Part.Shape | None = None

        xtranslate = zeromm
        for _ in range(obj.xGridUnits):
            hx1 = hx1.copy()
<<<<<<< HEAD
            hx1.translate(fc.Vector(xtranslate, zeromm, 0))
=======
            hx1.translate(fc.Vector(xtranslate, ytranslate))
>>>>>>> 760719e7
            hx2 = hx1 if hx2 is None else hx2.fuse(hx1)
            xtranslate += obj.xGridSize

<<<<<<< HEAD
        hy1 = Part.Solid.fuse(c3, c4)
=======
        xtranslate = zeromm
        ytranslate = zeromm
        hy1 = c3.fuse(c4)
>>>>>>> 760719e7
        hy2: Part.Shape | None = None

        ytranslate = zeromm
        for _ in range(obj.yGridUnits):
            hy1_copy = hy1.copy()
<<<<<<< HEAD
            hy1_copy.translate(fc.Vector(zeromm, ytranslate, 0))
=======
            hy1_copy.translate(fc.Vector(xtranslate, ytranslate))
>>>>>>> 760719e7
            hy2 = hy1_copy if hy2 is None else hy2.fuse(hy1_copy)
            ytranslate += obj.yGridSize

        fuse_total = hx2.fuse(hy2)
<<<<<<< HEAD

        return fuse_total.translate(
=======
        fuse_total = fuse_total.translate(
>>>>>>> 760719e7
            fc.Vector(
                obj.xGridSize / 2 - obj.xLocationOffset,
                obj.yGridSize / 2 - obj.yLocationOffset,
            ),
        )

        return fuse_total


def _center_cut_wire(obj: fc.DocumentObject) -> None:
    """Create wire for the baseplate center cut."""
    x_inframedis = (
        obj.xGridSize / 2
        - obj.BaseProfileTopChamfer
        - obj.BaseProfileBottomChamfer
        - obj.BaseplateTopLedgeWidth
    )

    y_inframedis = (
        obj.yGridSize / 2
        - obj.BaseProfileTopChamfer
        - obj.BaseProfileBottomChamfer
        - obj.BaseplateTopLedgeWidth
    )

    x_magedge = (
        obj.xGridSize / 2
        - obj.MagnetHoleDistanceFromEdge
        - obj.MagnetHoleDiameter / 2
        - obj.MagnetEdgeThickness
    )

    y_magedge = (
        obj.yGridSize / 2
        - obj.MagnetHoleDistanceFromEdge
        - obj.MagnetHoleDiameter / 2
        - obj.MagnetEdgeThickness
    )

    x_magcenter = obj.xGridSize / 2 - obj.MagnetHoleDistanceFromEdge
    y_magcenter = obj.yGridSize / 2 - obj.MagnetHoleDistanceFromEdge

    x_smfillpos = x_inframedis - obj.SmallFillet + obj.SmallFillet * math.sin(math.pi / 4)
    y_smfillpos = y_inframedis - obj.SmallFillet + obj.SmallFillet * math.sin(math.pi / 4)

    x_smfillposmag = x_magedge - obj.SmallFillet + obj.SmallFillet * math.sin(math.pi / 4)
    y_smfillposmag = y_magedge - obj.SmallFillet + obj.SmallFillet * math.sin(math.pi / 4)

    x_smfilloffcen = (
        obj.xGridSize / 2
        - obj.MagnetHoleDistanceFromEdge
        - obj.MagnetHoleDiameter / 2
        - obj.MagnetEdgeThickness
        - obj.SmallFillet
    )

    y_smfilloffcen = (
        obj.yGridSize / 2
        - obj.MagnetHoleDistanceFromEdge
        - obj.MagnetHoleDiameter / 2
        - obj.MagnetEdgeThickness
        - obj.SmallFillet
    )

    x_smfillins = x_inframedis - obj.SmallFillet
    y_smfillins = y_inframedis - obj.SmallFillet

    x_bigfillpos = (
        obj.xGridSize / 2
        - obj.MagnetHoleDistanceFromEdge
        - (obj.MagnetHoleDiameter / 2 + obj.MagnetEdgeThickness) * math.sin(math.pi / 4)
    )

    y_bigfillpos = (
        obj.yGridSize / 2
        - obj.MagnetHoleDistanceFromEdge
        - (obj.MagnetHoleDiameter / 2 + obj.MagnetEdgeThickness) * math.sin(math.pi / 4)
    )

    mec_middle = fc.Vector(0, 0, 0)

    v1 = fc.Vector(0, -y_inframedis)
    v2 = fc.Vector(-x_smfilloffcen, -y_inframedis)
    v3 = fc.Vector(-x_magedge, -y_smfillins)
    v4 = fc.Vector(-x_magedge, -y_magcenter)
    v5 = fc.Vector(-x_magcenter, -y_magedge)
    v6 = fc.Vector(-x_smfillins, -y_magedge)
    v7 = fc.Vector(-x_inframedis, -y_smfilloffcen)
    v8 = fc.Vector(-x_inframedis, 0)

    va1 = fc.Vector(-x_smfillposmag, -y_smfillpos)
    va2 = fc.Vector(-x_bigfillpos, -y_bigfillpos)
    va3 = fc.Vector(-x_smfillpos, -y_smfillposmag)

    l1 = Part.LineSegment(v1, v2)
    ar1 = Part.Arc(l1.EndPoint, va1, v3)
    l2 = Part.LineSegment(ar1.EndPoint, v4)
    ar2 = Part.Arc(l2.EndPoint, va2, v5)
    l3 = Part.LineSegment(ar2.EndPoint, v6)
    ar3 = Part.Arc(l3.EndPoint, va3, v7)
    l4 = Part.LineSegment(ar3.EndPoint, v8)
    l5 = Part.LineSegment(l4.EndPoint, mec_middle)
    l6 = Part.LineSegment(l5.EndPoint, l1.StartPoint)

    return utils.curve_to_wire([l1, ar1, l2, ar2, l3, ar3, l4, l5, l6])


class BaseplateCenterCut(utils.Feature):
    """Cut out the center section of each baseplate grid."""

    def __init__(self, obj: fc.DocumentObject) -> None:
        """Cut out the  center section of each baseplate grid.

        Args:
            obj (FreeCAD.DocumentObject): Document object.

        """
        obj.addProperty(
            "App::PropertyLength",
            "SmallFillet",
            "NonStandard",
            "Fillets of the main cutout in each grid of the baseplate <br> <br> default = 1 mm",
        ).SmallFillet = const.BASEPLATE_SMALL_FILLET

    def make(self, obj: fc.DocumentObject, layout: GridfinityLayout) -> Part.Shape:
        """Create baseplate center cutout.

        Args:
            obj (FreeCAD.DocumentObject): Document object.
            layout (GridfinityLayout): 2 dimentional list of feature locations.

        Returns:
            Part.Shape: Baseplate center cutout shape.

        """
        wire = _center_cut_wire(obj)

        partial_shape1 = Part.Face(wire).extrude(fc.Vector(0, 0, -obj.TotalHeight))
        partial_shape2 = partial_shape1.mirror(fc.Vector(0, 0, 0), fc.Vector(0, 1, 0))
        partial_shape3 = partial_shape1.mirror(fc.Vector(0, 0, 0), fc.Vector(1, 0, 0))
        partial_shape4 = partial_shape2.mirror(fc.Vector(0, 0, 0), fc.Vector(1, 0, 0))

        shape = partial_shape1.multiFuse([partial_shape2, partial_shape3, partial_shape4])

        vec_list: list[fc.Vector] = []
        xtranslate = 0
        ytranslate = 0

        for x in range(obj.xGridUnits):
            ytranslate = 0
            for y in range(obj.yGridUnits):
                if layout[x][y]:
                    vec_list.append(fc.Vector(xtranslate, ytranslate))
                ytranslate += obj.yGridSize.Value
            xtranslate += obj.xGridSize.Value

        fuse_total = utils.copy_and_translate(shape, vec_list)

        return fuse_total.translate(
            fc.Vector(
                obj.xGridSize / 2 - obj.xLocationOffset,
                obj.yGridSize / 2 - obj.yLocationOffset,
            ),
        )


class BaseplateBaseValues(utils.Feature):
    """Add bin base properties and calculate values."""

    def __init__(self, obj: fc.DocumentObject) -> None:
        """Create BinBaseValues.

        Args:
            obj (FreeCAD.DocumentObject): Document object

        """
        ## Reference Parameters
        obj.addProperty(
            "App::PropertyLength",
            "BaseProfileHeight",
            "ReferenceParameters",
            "Height of the Gridfinity Base Profile",
            1,
        )

        ## Expert Only Parameters
        obj.addProperty(
            "App::PropertyLength",
            "BaseProfileBottomChamfer",
            "zzExpertOnly",
            "height of chamfer in bottom of bin base profile <br> <br> default = 0.8 mm",
            1,
        ).BaseProfileBottomChamfer = const.BASEPLATE_BOTTOM_CHAMFER

        obj.addProperty(
            "App::PropertyLength",
            "BaseProfileVerticalSection",
            "zzExpertOnly",
            "Height of the vertical section in bin base profile",
            1,
        ).BaseProfileVerticalSection = const.BASEPLATE_VERTICAL_SECTION

        obj.addProperty(
            "App::PropertyLength",
            "BaseProfileTopChamfer",
            "zzExpertOnly",
            "Height of the top chamfer in the bin base profile",
            1,
        ).BaseProfileTopChamfer = const.BASEPLATE_TOP_CHAMFER

        obj.addProperty(
            "App::PropertyLength",
            "BinOuterRadius",
            "zzExpertOnly",
            "Outer radius of the bin",
            1,
        ).BinOuterRadius = const.BASEPLATE_OUTER_RADIUS

        obj.addProperty(
            "App::PropertyLength",
            "BinVerticalRadius",
            "zzExpertOnly",
            "Radius of the base profile Vertical section",
            1,
        ).BinVerticalRadius = const.BASEPLATE_VERTICAL_RADIUS

        obj.addProperty(
            "App::PropertyLength",
            "BinBottomRadius",
            "zzExpertOnly",
            "bottom of bin corner radius",
            1,
        ).BinBottomRadius = const.BASEPLATE_BOTTOM_RADIUS

        obj.addProperty(
            "App::PropertyLength",
            "Clearance",
            "zzExpertOnly",
            ("The Clearance between bin and baseplate <br> <br>default = 0.25 mm"),
        ).Clearance = const.CLEARANCE

        obj.addProperty(
            "App::PropertyLength",
            "BaseplateTopLedgeWidth",
            "zzExpertOnly",
            "Top ledge of baseplate, doubled between grids <br> <br> default = 0.4 mm",
            1,
        ).BaseplateTopLedgeWidth = const.BASEPLATE_TOP_LEDGE_WIDTH

    def make(self, obj: fc.DocumentObject) -> None:
        """Generate Rectanble layout and calculate relevant parameters.

        Args:
            obj (FreeCAD.DocumentObject): Document object.

        """
        obj.BaseProfileHeight = (
            obj.BaseProfileBottomChamfer
            + obj.BaseProfileVerticalSection
            + obj.BaseProfileTopChamfer
        )


class BaseplateSolidShape(utils.Feature):
    """Create Solid which the baseplate is cut from."""

    def __init__(
        self,
        obj: fc.DocumentObject,
    ) -> None:
        """Make solid which the baseplate is cut from.

        Args:
            obj (FreeCAD.DocumentObject): Document object.
            baseplate_type (str): is the object a mbaseplate with magnets
            screw_together_baseplate_default: boolean

        """
        obj.addProperty(
            "App::PropertyLength",
            "TotalHeight",
            "ReferenceDimensions",
            "total height of the bin",
            1,
        )

    def make(
        self,
        obj: fc.DocumentObject,
        baseplate_outside_shape: Part.Wire,
        *,
        baseplate_type: str,
    ) -> Part.Shape:
        """Create solid which baseplate is cut from.

        Args:
            obj (FreeCAD.DocumentObject): Document object.
            baseplate_outside_shape (Part.Wire): outside profile of the baseplate shape
            baseplate_type (str): type of baseplate being generated

        Returns:
            Part.Shape: Extruded part for the baseplate to be cut from.

        """
        ## Calculated Parameters
        if baseplate_type == "magnet":
            obj.TotalHeight = obj.BaseProfileHeight + obj.MagnetHoleDepth + obj.MagnetBase
        elif baseplate_type == "screw_together":
            obj.TotalHeight = obj.BaseProfileHeight + obj.BaseThickness
        else:
            obj.TotalHeight = obj.BaseProfileHeight

        ## Baseplate Solid Shape Generation
        face = Part.Face(baseplate_outside_shape)

        fuse_total = face.extrude(fc.Vector(0, 0, obj.TotalHeight))
        fuse_total = fuse_total.translate(fc.Vector(-obj.xLocationOffset, -obj.yLocationOffset))

        return fuse_total<|MERGE_RESOLUTION|>--- conflicted
+++ resolved
@@ -342,11 +342,7 @@
             for cell in col:
                 if cell:
                     hm1_copy = hm1.copy()
-<<<<<<< HEAD
-                    hm1_copy.translate(fc.Vector(xtranslate, ytranslate, 0))
-=======
                     hm1_copy.translate(fc.Vector(xtranslate, ytranslate))
->>>>>>> 760719e7
                 hm2 = hm1_copy if hm2 is None else hm2.fuse(hm1_copy)
                 ytranslate += obj.yGridSize
             hm3 = hm2 if hm3 is None else hm3.fuse(hm2)
@@ -422,53 +418,28 @@
             fc.Vector(1, 0, 0),
         )
 
-<<<<<<< HEAD
-        hx1 = Part.Solid.fuse(c1, c2)
-=======
-        xtranslate = zeromm
-        ytranslate = zeromm
         hx1 = c1.fuse(c2)
->>>>>>> 760719e7
         hx2: Part.Shape | None = None
 
         xtranslate = zeromm
         for _ in range(obj.xGridUnits):
             hx1 = hx1.copy()
-<<<<<<< HEAD
-            hx1.translate(fc.Vector(xtranslate, zeromm, 0))
-=======
-            hx1.translate(fc.Vector(xtranslate, ytranslate))
->>>>>>> 760719e7
+            hx1.translate(fc.Vector(xtranslate, zeromm))
             hx2 = hx1 if hx2 is None else hx2.fuse(hx1)
             xtranslate += obj.xGridSize
 
-<<<<<<< HEAD
-        hy1 = Part.Solid.fuse(c3, c4)
-=======
-        xtranslate = zeromm
-        ytranslate = zeromm
         hy1 = c3.fuse(c4)
->>>>>>> 760719e7
         hy2: Part.Shape | None = None
 
         ytranslate = zeromm
         for _ in range(obj.yGridUnits):
             hy1_copy = hy1.copy()
-<<<<<<< HEAD
-            hy1_copy.translate(fc.Vector(zeromm, ytranslate, 0))
-=======
-            hy1_copy.translate(fc.Vector(xtranslate, ytranslate))
->>>>>>> 760719e7
+            hy1_copy.translate(fc.Vector(zeromm, ytranslate))
             hy2 = hy1_copy if hy2 is None else hy2.fuse(hy1_copy)
             ytranslate += obj.yGridSize
 
         fuse_total = hx2.fuse(hy2)
-<<<<<<< HEAD
-
-        return fuse_total.translate(
-=======
         fuse_total = fuse_total.translate(
->>>>>>> 760719e7
             fc.Vector(
                 obj.xGridSize / 2 - obj.xLocationOffset,
                 obj.yGridSize / 2 - obj.yLocationOffset,

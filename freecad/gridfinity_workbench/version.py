--- conflicted
+++ resolved
@@ -1,7 +1,3 @@
-<<<<<<< HEAD
 """Module containing version information."""
 
-__version__ = "0.7.0"
-=======
-__version__ = "0.7.2"
->>>>>>> 507072fa
+__version__ = "0.7.2"
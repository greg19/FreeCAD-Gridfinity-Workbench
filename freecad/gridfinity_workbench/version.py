<<<<<<< HEAD
"""Module containing version information."""

__version__ = "0.7.2"
=======
__version__ = "0.8.0"
>>>>>>> 11e0e55b
<|MERGE_RESOLUTION|>--- conflicted
+++ resolved
@@ -1,7 +1,3 @@
-<<<<<<< HEAD
 """Module containing version information."""
 
-__version__ = "0.7.2"
-=======
-__version__ = "0.8.0"
->>>>>>> 11e0e55b
+__version__ = "0.8.0"
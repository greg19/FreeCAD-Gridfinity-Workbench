--- conflicted
+++ resolved
@@ -1,7 +1,3 @@
 """Module containing version information."""
 
-<<<<<<< HEAD
-__version__ = "0.8.4"
-=======
-__version__ = "0.8.3"
->>>>>>> b407b8e6
+__version__ = "0.8.4"
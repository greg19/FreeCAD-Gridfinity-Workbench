--- conflicted
+++ resolved
@@ -1,131 +1,74 @@
-"""Initialize workbench gui.
-
-The file name is given by FreeCAD. FreeCAD uses this file to initialize GUI components.
-"""
-
-from pathlib import Path
-
-import FreeCAD as fc  # noqa: N813
-import FreeCADGui as fcg  # noqa: N813
-
-try:
-    from FreeCADGui import Workbench
-except ImportError:
-    fc.Console.PrintWarning(
-        "you are using the GridfinityWorkbench with an old version of FreeCAD (<0.16)\n"
-        "the class Workbench is loaded, although not imported: magic\n",
-    )
-
-
-ICONPATH = Path(__file__).parent / "icons"
-
-
-class GridfinityWorkbench(Workbench):
-    """class which gets initiated at startup of the FreeCAD GUI."""
-
-    MenuText = "Gridfinity"
-
-    ToolTip = "FreeCAD Gridfinity Workbench"
-
-    Icon = str(ICONPATH / "gridfinity_workbench_icon.svg")
-
-<<<<<<< HEAD
-=======
-    toolbox: ClassVar[list[str]] = [
-        "CreateBinBlank",
-        "CreateBinBase",
-        "CreateSimpleStorageBin",
-        "CreateEcoBin",
-        "CreatePartsBin",
-        "CreateBaseplate",
-        "CreateMagnetBaseplate",
-        "CreateScrewTogetherBaseplate",
-        "CreateCustomBin",
-        "CreateCustomBaseplate",
-        "ChangeLayout",
-        "StandaloneLabelShelf",
-    ]
-
->>>>>>> 111cdc24
-    def GetClassName(self) -> str:  # noqa: N802
-        """Get freecad internal class name.
-
-        Returns:
-            str: c++ style class name
-
-        """
-        return "Gui::PythonWorkbench"
-
-    def Initialize(self) -> None:  # noqa: N802
-        """Initialize workbench.
-
-        This function is called at the first activation of the workbench.
-        here is the place to import all the commands.
-        """
-<<<<<<< HEAD
-        from . import commands
-
-        fc.Console.PrintMessage("switching to Gridfinity Workbench\n")
-
-        workbench_commands = {
-            "CreateBinBlank": commands.CreateBinBlank(),
-            "CreateBinBase": commands.CreateBinBase(),
-            "CreateSimpleStorageBin": commands.CreateSimpleStorageBin(),
-            "CreateEcoBin": commands.CreateEcoBin(),
-            "CreatePartsBin": commands.CreatePartsBin(),
-            "CreateBaseplate": commands.CreateBaseplate(),
-            "CreateMagnetBaseplate": commands.CreateMagnetBaseplate(),
-            "CreateScrewTogetherBaseplate": commands.CreateScrewTogetherBaseplate(),
-            "CreateLBinBlank": commands.CreateLBinBlank(),
-            "CreateCustomBin": commands.DrawBin(),
-            "CreateCustomBaseplate": commands.DrawBaseplate(),
-            "StandaloneLabelShelf": commands.StandaloneLabelShelf(),
-        }
-
-        for command_name, command in workbench_commands.items():
-            fcg.addCommand(command_name, command)
-
-        self.appendToolbar("Gridfinity", list(workbench_commands.keys()))
-        self.appendMenu("Gridfinity", list(workbench_commands.keys()))
-=======
-        from .commands import (
-            ChangeLayout,
-            CreateBaseplate,
-            CreateBinBase,
-            CreateBinBlank,
-            CreateEcoBin,
-            CreateLBinBlank,
-            CreateMagnetBaseplate,
-            CreatePartsBin,
-            CreateScrewTogetherBaseplate,
-            CreateSimpleStorageBin,
-            DrawBaseplate,
-            DrawBin,
-            StandaloneLabelShelf,
-        )
-
-        fc.Console.PrintMessage("switching to Gridfinity Workbench\n")
-
-        self.appendToolbar("Gridfinity", self.toolbox)
-
-        self.appendMenu("Gridfinity", self.toolbox)
-
-        fcg.addCommand("CreateBinBlank", CreateBinBlank())
-        fcg.addCommand("CreateBinBase", CreateBinBase())
-        fcg.addCommand("CreateSimpleStorageBin", CreateSimpleStorageBin())
-        fcg.addCommand("CreateEcoBin", CreateEcoBin())
-        fcg.addCommand("CreatePartsBin", CreatePartsBin())
-        fcg.addCommand("CreateBaseplate", CreateBaseplate())
-        fcg.addCommand("CreateMagnetBaseplate", CreateMagnetBaseplate())
-        fcg.addCommand("CreateScrewTogetherBaseplate", CreateScrewTogetherBaseplate())
-        fcg.addCommand("CreateLBinBlank", CreateLBinBlank())
-        fcg.addCommand("CreateCustomBin", DrawBin())
-        fcg.addCommand("CreateCustomBaseplate", DrawBaseplate())
-        fcg.addCommand("ChangeLayout", ChangeLayout())
-        fcg.addCommand("StandaloneLabelShelf", StandaloneLabelShelf())
->>>>>>> 111cdc24
-
-
-fcg.addWorkbench(GridfinityWorkbench())
-
-fc.__unit_test__ += ["freecad.gridfinity_workbench.test_gridfinity"]
+"""Initialize workbench gui.
+
+The file name is given by FreeCAD. FreeCAD uses this file to initialize GUI components.
+"""
+
+from pathlib import Path
+
+import FreeCAD as fc  # noqa: N813
+import FreeCADGui as fcg  # noqa: N813
+
+try:
+    from FreeCADGui import Workbench
+except ImportError:
+    fc.Console.PrintWarning(
+        "you are using the GridfinityWorkbench with an old version of FreeCAD (<0.16)\n"
+        "the class Workbench is loaded, although not imported: magic\n",
+    )
+
+
+ICONPATH = Path(__file__).parent / "icons"
+
+
+class GridfinityWorkbench(Workbench):
+    """class which gets initiated at startup of the FreeCAD GUI."""
+
+    MenuText = "Gridfinity"
+
+    ToolTip = "FreeCAD Gridfinity Workbench"
+
+    Icon = str(ICONPATH / "gridfinity_workbench_icon.svg")
+
+    def GetClassName(self) -> str:  # noqa: N802
+        """Get freecad internal class name.
+
+        Returns:
+            str: c++ style class name
+
+        """
+        return "Gui::PythonWorkbench"
+
+    def Initialize(self) -> None:  # noqa: N802
+        """Initialize workbench.
+
+        This function is called at the first activation of the workbench.
+        here is the place to import all the commands.
+        """
+        from . import commands
+
+        fc.Console.PrintMessage("switching to Gridfinity Workbench\n")
+
+        workbench_commands = {
+            "CreateBinBlank": commands.CreateBinBlank(),
+            "CreateBinBase": commands.CreateBinBase(),
+            "CreateSimpleStorageBin": commands.CreateSimpleStorageBin(),
+            "CreateEcoBin": commands.CreateEcoBin(),
+            "CreatePartsBin": commands.CreatePartsBin(),
+            "CreateBaseplate": commands.CreateBaseplate(),
+            "CreateMagnetBaseplate": commands.CreateMagnetBaseplate(),
+            "CreateScrewTogetherBaseplate": commands.CreateScrewTogetherBaseplate(),
+            "CreateCustomBin": commands.DrawBin(),
+            "CreateCustomBaseplate": commands.DrawBaseplate(),
+            "StandaloneLabelShelf": commands.StandaloneLabelShelf(),
+        }
+
+        for command_name, command in workbench_commands.items():
+            fcg.addCommand(command_name, command)
+
+        self.appendToolbar("Gridfinity", list(workbench_commands.keys()))
+        self.appendMenu("Gridfinity", list(workbench_commands.keys()))
+
+
+fcg.addWorkbench(GridfinityWorkbench())
+
+fc.__unit_test__ += ["freecad.gridfinity_workbench.test_gridfinity"]
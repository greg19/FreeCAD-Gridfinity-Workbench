--- conflicted
+++ resolved
@@ -1,122 +1,104 @@
-"""Initialize workbench gui.
-
-The file name is given by FreeCAD. FreeCAD uses this file to initialize GUI components.
-"""
-
-from pathlib import Path
-from typing import ClassVar
-
-import FreeCAD as fc  # noqa: N813
-import FreeCADGui as fcg  # noqa: N813
-
-try:
-    from FreeCADGui import Workbench
-
-except ImportError:
-    fc.Console.PrintWarning(
-        "you are using the GridfinityWorkbench with an old version of FreeCAD (<0.16)",
-    )
-
-    fc.Console.PrintWarning(
-        "the class Workbench is loaded, although not imported: magic",
-    )
-
-
-ICONPATH = Path(__file__).parent / "icons"
-
-
-class GridfinityWorkbench(Workbench):
-    """class which gets initiated at startup of the FreeCAD GUI."""
-
-    MenuText = "Gridfinity"
-
-    ToolTip = "FreeCAD Gridfinity Workbench"
-
-    Icon = str(ICONPATH / "gridfinity_workbench_icon.svg")
-
-    toolbox: ClassVar[list[str]] = [
-        "CreateBinBlank",
-        "CreateBinBase",
-        "CreateSimpleStorageBin",
-        "CreateEcoBin",
-        "CreatePartsBin",
-        "CreateBaseplate",
-        "CreateMagnetBaseplate",
-        "CreateScrewTogetherBaseplate",
-        "CreateLBinBlank",
-        "CreateCustomBin",
-        "CreateCustomBaseplate",
-<<<<<<< HEAD
-=======
-        "CreateCustomMagnetBaseplate",
-        "CreateCustomScrewTogetherBaseplate",
-        "StandaloneLabelShelf",
->>>>>>> 4498eb42
-    ]
-
-    def GetClassName(self) -> str:  # noqa: N802
-        """Get freecad internal class name.
-
-        Returns:
-            str: c++ style class name
-
-        """
-        return "Gui::PythonWorkbench"
-
-    def Initialize(self) -> None:  # noqa: N802
-        """Initialize workbench.
-
-        This function is called at the first activation of the workbench.
-        here is the place to import all the commands.
-        """
-        from .commands import (
-            CreateBaseplate,
-            CreateBinBase,
-            CreateBinBlank,
-            CreateEcoBin,
-            CreateLBinBlank,
-            CreateMagnetBaseplate,
-            CreatePartsBin,
-            CreateScrewTogetherBaseplate,
-            CreateSimpleStorageBin,
-<<<<<<< HEAD
-            DrawBaseplate,
-            DrawBin,
-=======
-            StandaloneLabelShelf,
->>>>>>> 4498eb42
-        )
-
-        fc.Console.PrintMessage("switching to Gridfinity Workbench\n")
-
-        self.appendToolbar("Gridfinity", self.toolbox)
-
-        self.appendMenu("Gridfinity", self.toolbox)
-
-        fcg.addCommand("CreateBinBlank", CreateBinBlank())
-        fcg.addCommand("CreateBinBase", CreateBinBase())
-        fcg.addCommand("CreateSimpleStorageBin", CreateSimpleStorageBin())
-        fcg.addCommand("CreateEcoBin", CreateEcoBin())
-        fcg.addCommand("CreatePartsBin", CreatePartsBin())
-        fcg.addCommand("CreateBaseplate", CreateBaseplate())
-        fcg.addCommand("CreateMagnetBaseplate", CreateMagnetBaseplate())
-        fcg.addCommand("CreateScrewTogetherBaseplate", CreateScrewTogetherBaseplate())
-        fcg.addCommand("CreateLBinBlank", CreateLBinBlank())
-<<<<<<< HEAD
-        fcg.addCommand("CreateCustomBin", DrawBin())
-        fcg.addCommand("CreateCustomBaseplate", DrawBaseplate())
-=======
-        fcg.addCommand("CreateCustomBlankBin", CreateCustomBlankBin())
-        fcg.addCommand("CreateCustomBinBase", CreateCustomBinBase())
-        fcg.addCommand("CreateCustomStorageBin", CreateCustomStorageBin())
-        fcg.addCommand("CreateCustomEcoBin", CreateCustomEcoBin())
-        fcg.addCommand("CreateCustomBaseplate", CreateCustomBaseplate())
-        fcg.addCommand("CreateCustomMagnetBaseplate", CreateCustomMagnetBaseplate())
-        fcg.addCommand("CreateCustomScrewTogetherBaseplate", CreateCustomScrewTogetherBaseplate())
-        fcg.addCommand("StandaloneLabelShelf", StandaloneLabelShelf())
->>>>>>> 4498eb42
-
-
-fcg.addWorkbench(GridfinityWorkbench())
-
-fc.__unit_test__ += ["freecad.gridfinity_workbench.test_gridfinity"]
+"""Initialize workbench gui.
+
+The file name is given by FreeCAD. FreeCAD uses this file to initialize GUI components.
+"""
+
+from pathlib import Path
+from typing import ClassVar
+
+import FreeCAD as fc  # noqa: N813
+import FreeCADGui as fcg  # noqa: N813
+
+try:
+    from FreeCADGui import Workbench
+
+except ImportError:
+    fc.Console.PrintWarning(
+        "you are using the GridfinityWorkbench with an old version of FreeCAD (<0.16)",
+    )
+
+    fc.Console.PrintWarning(
+        "the class Workbench is loaded, although not imported: magic",
+    )
+
+
+ICONPATH = Path(__file__).parent / "icons"
+
+
+class GridfinityWorkbench(Workbench):
+    """class which gets initiated at startup of the FreeCAD GUI."""
+
+    MenuText = "Gridfinity"
+
+    ToolTip = "FreeCAD Gridfinity Workbench"
+
+    Icon = str(ICONPATH / "gridfinity_workbench_icon.svg")
+
+    toolbox: ClassVar[list[str]] = [
+        "CreateBinBlank",
+        "CreateBinBase",
+        "CreateSimpleStorageBin",
+        "CreateEcoBin",
+        "CreatePartsBin",
+        "CreateBaseplate",
+        "CreateMagnetBaseplate",
+        "CreateScrewTogetherBaseplate",
+        "CreateLBinBlank",
+        "CreateCustomBin",
+        "CreateCustomBaseplate",
+        "StandaloneLabelShelf",
+    ]
+
+    def GetClassName(self) -> str:  # noqa: N802
+        """Get freecad internal class name.
+
+        Returns:
+            str: c++ style class name
+
+        """
+        return "Gui::PythonWorkbench"
+
+    def Initialize(self) -> None:  # noqa: N802
+        """Initialize workbench.
+
+        This function is called at the first activation of the workbench.
+        here is the place to import all the commands.
+        """
+        from .commands import (
+            CreateBaseplate,
+            CreateBinBase,
+            CreateBinBlank,
+            CreateEcoBin,
+            CreateLBinBlank,
+            CreateMagnetBaseplate,
+            CreatePartsBin,
+            CreateScrewTogetherBaseplate,
+            CreateSimpleStorageBin,
+            DrawBaseplate,
+            DrawBin,
+            StandaloneLabelShelf,
+        )
+
+        fc.Console.PrintMessage("switching to Gridfinity Workbench\n")
+
+        self.appendToolbar("Gridfinity", self.toolbox)
+
+        self.appendMenu("Gridfinity", self.toolbox)
+
+        fcg.addCommand("CreateBinBlank", CreateBinBlank())
+        fcg.addCommand("CreateBinBase", CreateBinBase())
+        fcg.addCommand("CreateSimpleStorageBin", CreateSimpleStorageBin())
+        fcg.addCommand("CreateEcoBin", CreateEcoBin())
+        fcg.addCommand("CreatePartsBin", CreatePartsBin())
+        fcg.addCommand("CreateBaseplate", CreateBaseplate())
+        fcg.addCommand("CreateMagnetBaseplate", CreateMagnetBaseplate())
+        fcg.addCommand("CreateScrewTogetherBaseplate", CreateScrewTogetherBaseplate())
+        fcg.addCommand("CreateLBinBlank", CreateLBinBlank())
+        fcg.addCommand("CreateCustomBin", DrawBin())
+        fcg.addCommand("CreateCustomBaseplate", DrawBaseplate())
+        fcg.addCommand("StandaloneLabelShelf", StandaloneLabelShelf())
+
+
+fcg.addWorkbench(GridfinityWorkbench())
+
+fc.__unit_test__ += ["freecad.gridfinity_workbench.test_gridfinity"]